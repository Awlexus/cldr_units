--- conflicted
+++ resolved
@@ -126,8 +126,6 @@
   @deprecated "Use Cldr.Unit.known_units/0"
   def units, do: known_units()
 
-  defdelegate compare(unit_1, unit_2), to: Cldr.Unit.Math
-
   @doc """
   Returns a new `Unit.t` struct.
 
@@ -713,20 +711,6 @@
     value
   end
 
-<<<<<<< HEAD
-  @data_dir [:code.priv_dir(:ex_cldr), "/cldr/locales"] |> :erlang.iolist_to_binary()
-  @config %{data_dir: @data_dir, locales: ["en"], default_locale: "en"}
-
-  @unit_tree "en"
-             |> Cldr.Config.get_locale(@config)
-             |> Map.get(:units)
-             |> Map.get(:short)
-             |> Enum.map(fn {k, v} -> {k, Map.keys(v)} end)
-             |> Enum.into(%{})
-             |> Map.delete(:"10p")
-
-=======
->>>>>>> 8d473aff
   @doc """
   Decomposes a unit into subunits.
 
@@ -924,11 +908,7 @@
   end
 
   @decimal_0 Decimal.new(0)
-<<<<<<< HEAD
-  def zero?(%Unit{value: value}) do
-=======
   def zero?(%Unit{value: %Decimal{} = value}) do
->>>>>>> 8d473aff
     Cldr.Math.decimal_compare(value, @decimal_0) == :eq
   end
 
@@ -1021,12 +1001,9 @@
       iex> Cldr.Unit.base_unit :square_kilometer
       {:ok, :square_meter}
 
-<<<<<<< HEAD
-=======
       iex> Cldr.Unit.base_unit :square_table
       {:error, {Cldr.UnknownUnitError, "Unknown unit was detected at \\"table\\""}}
 
->>>>>>> 8d473aff
   """
   def base_unit(unit_name) when is_atom(unit_name) or is_binary(unit_name) do
     with {:ok, _unit, conversion} <- validate_unit(unit_name) do
