--- conflicted
+++ resolved
@@ -2267,7 +2267,6 @@
   end
 
   @doc """
-<<<<<<< HEAD
   Validates a grammatical case and normalizes it to a
   standard downcased atom form
 
@@ -2291,10 +2290,7 @@
   end
 
   @doc """
-  Convert a ratio Unit to a float unit
-=======
   Convert a ratio, Decimal or integer `t:Unit` to a float `t:Unit`
->>>>>>> b29f5a90
   """
   def to_float_unit(%Unit{value: %Ratio{} = value} = unit) do
     value = Ratio.to_float(value)
