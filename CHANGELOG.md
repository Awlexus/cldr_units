--- conflicted
+++ resolved
@@ -1,10 +1,6 @@
 # Changelog for Cldr_Units v3.4.0-rc.0
 
-<<<<<<< HEAD
-This is the changelog for Cldr_units v3.3.2 released on January 14th, 2021.  For older changelogs please consult the release tag on [GitHub](https://github.com/elixir-cldr/cldr_units/tags)
-=======
 This is the changelog for Cldr_units v3.4.0-rc.0 released on February 9th, 2021.  For older changelogs please consult the release tag on [GitHub](https://github.com/elixir-cldr/cldr_units/tags)
->>>>>>> 6f9955c2
 
 ### Bug Fixes
 
